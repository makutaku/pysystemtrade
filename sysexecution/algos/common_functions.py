--- conflicted
+++ resolved
@@ -33,12 +33,7 @@
 def cancel_order(
     data: dataBlob, broker_order_with_controls: orderWithControls
 ) -> orderWithControls:
-<<<<<<< HEAD
-
     log_attrs = {**broker_order_with_controls.order.log_attributes(), "method": "temp"}
-=======
-    log = broker_order_with_controls.order.log_with_attributes(data.log)
->>>>>>> e11c4091
     data_broker = dataBroker(data)
     data_broker.cancel_order_given_control_object(broker_order_with_controls)
 
@@ -69,12 +64,7 @@
     broker_order_with_controls: orderWithControls,
     new_limit_price: float,
 ):
-<<<<<<< HEAD
-
     log_attrs = {**broker_order_with_controls.order.log_attributes(), "method": "temp"}
-=======
-    log = broker_order_with_controls.order.log_with_attributes(data_broker.data.log)
->>>>>>> e11c4091
 
     try:
         broker_order_with_controls = (
