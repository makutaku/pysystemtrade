from typing import Callable
from collections import namedtuple

from syscore.exceptions import missingData
from syscore.genutils import sign
from syscore.constants import success
from sysexecution.orders.named_order_objects import missing_order

from sysdata.data_blob import dataBlob

from sysobjects.contracts import futuresContract

from sysproduction.data.contracts import dataContracts
from sysproduction.data.positions import diagPositions
from sysproduction.data.prices import modify_price_when_contract_has_changed
from sysproduction.data.controls import dataLocks

from sysexecution.order_stacks.order_stack import orderStackData
from sysexecution.orders.base_orders import Order
from sysexecution.orders.contract_orders import contractOrder, contractOrderType
from sysexecution.trade_qty import tradeQuantity
from sysexecution.orders.list_of_orders import listOfOrders
from sysexecution.orders.instrument_orders import instrumentOrder, instrumentOrderType


from sysexecution.algos.allocate_algo_to_order import (
    allocate_algo_to_list_of_contract_orders,
)
from sysexecution.stack_handler.stackHandlerCore import (
    stackHandlerCore,
    put_children_on_stack,
    add_children_to_parent_or_rollback_children,
    log_successful_adding,
)
from sysexecution.stack_handler.roll_orders import (
    auto_update_roll_status,
    is_order_reducing_order,
)


class stackHandlerForSpawning(stackHandlerCore):
    def spawn_children_from_new_instrument_orders(self):
        new_order_ids = self.instrument_stack.list_of_new_orders()
        for instrument_order_id in new_order_ids:
            self.spawn_children_from_instrument_order_id(instrument_order_id)

    def spawn_children_from_instrument_order_id(self, instrument_order_id: int):

        instrument_order = self.instrument_stack.get_order_with_id_from_stack(
            instrument_order_id
        )
        if instrument_order is missing_order:
            return None

        data_locks = dataLocks(self.data)
        instrument_locked = data_locks.is_instrument_locked(
            instrument_order.instrument_code
        )
        if instrument_locked:
            # log.debug("Instrument is locked, not spawning order")
            return None

        list_of_contract_orders = spawn_children_from_instrument_order(
            self.data, instrument_order
        )

<<<<<<< HEAD
        self.log.debug(
            "List of contract orders spawned %s" % str(list_of_contract_orders),
            **instrument_order.log_attributes(),
            method="temp",
        )
=======
        if len(list_of_contract_orders) > 0:
            log = instrument_order.log_with_attributes(self.log)
            log.debug(
                "List of contract orders spawned %s" % str(list_of_contract_orders)
            )
>>>>>>> 2f290f64

            self.add_children_to_stack_and_child_id_to_parent(
                self.instrument_stack,
                self.contract_stack,
                instrument_order,
                list_of_contract_orders,
            )

    def add_children_to_stack_and_child_id_to_parent(
        self,
        parent_stack: orderStackData,
        child_stack: orderStackData,
        parent_order: Order,
        list_of_child_orders: listOfOrders,
    ):

        # TODO log_with_attributes
        parent_log = parent_order.log_with_attributes(self.log)

        list_of_child_ids = put_children_on_stack(
            child_stack=child_stack,
            list_of_child_orders=list_of_child_orders,
            parent_log=parent_log,
            parent_order=parent_order,
        )
        if len(list_of_child_ids) == 0:
            return None

        success_or_failure = add_children_to_parent_or_rollback_children(
            child_stack=child_stack,
            parent_order=parent_order,
            parent_log=parent_log,
            parent_stack=parent_stack,
            list_of_child_ids=list_of_child_ids,
        )

        if success_or_failure is success:
            log_successful_adding(
                list_of_child_orders=list_of_child_orders,
                list_of_child_ids=list_of_child_ids,
                parent_order=parent_order,
                parent_log=parent_log,
            )


def spawn_children_from_instrument_order(
    data: dataBlob, instrument_order: instrumentOrder
):
    auto_update_roll_status(data=data, instrument_code=instrument_order.instrument_code)
    spawn_function = function_to_process_instrument(instrument_order.instrument_code)
    list_of_contract_orders = spawn_function(data, instrument_order)
    list_of_contract_orders = allocate_algo_to_list_of_contract_orders(
        data, list_of_contract_orders, instrument_order
    )

    return list_of_contract_orders


def function_to_process_instrument(instrument_code: str) -> Callable:
    """
    FIX ME in future this will handle spread orders, but for now is only for 'single instruments'

    We can get spread trades from rolls but these are not processed here

    :param instrument_code:
    :return: function
    """
    function_dict = dict(
        single_instrument=single_instrument_child_orders,
        inter_market=inter_market_instrument_child_orders,
        intra_market=intra_market_instrument_child_orders,
    )
    instrument_type = "single_instrument"

    required_function = function_dict[instrument_type]

    return required_function


def single_instrument_child_orders(
    data: dataBlob, instrument_order: instrumentOrder
) -> listOfOrders:
    """
    Generate child orders for a single instrument (not rolls)

    :param data: dataBlob. Required as uses roll data to determine appropriate instrument
    :param instrument_order:
    :return: A list of contractOrders to submit to the stack
    """
    # We don't allow zero trades to be spawned
    # Zero trades can enter the instrument stack, where they can potentially
    # modify existing trades
    if instrument_order.is_zero_trade():
        return listOfOrders([])

    # Get required contract(s) depending on roll status
    list_of_child_contract_dates_and_trades = (
        get_required_contract_trade_for_instrument(data, instrument_order)
    )

    raw_list_of_contract_orders = (
        list_of_contract_orders_from_list_of_child_date_and_trade(
            instrument_order, list_of_child_contract_dates_and_trades
        )
    )

    list_of_contract_orders = adjust_limit_orders_with_correct_prices(
        data=data,
        instrument_order=instrument_order,
        list_of_contract_orders=raw_list_of_contract_orders,
    )

    return list_of_contract_orders


def adjust_limit_orders_with_correct_prices(
    data: dataBlob,
    list_of_contract_orders: listOfOrders,
    instrument_order: instrumentOrder,
) -> listOfOrders:
    # Get reference price for relevant contract(s)
    # used for TCA
    # Adjust price if reference contract is different from required contract
    list_of_contract_orders_with_adjusted_reference_prices = (
        calculate_reference_prices_for_direct_child_orders(
            data, instrument_order, list_of_contract_orders
        )
    )

    # Now get the limit prices, where relevant
    # Adjust limit price if limit_contract is different from required contract
    list_of_contract_orders_with_adjusted_limit_prices = (
        calculate_limit_prices_for_direct_child_orders(
            data,
            instrument_order,
            list_of_contract_orders_with_adjusted_reference_prices,
        )
    )

    return list_of_contract_orders_with_adjusted_limit_prices


contractIdAndTrade = namedtuple("contractIDAndTrade", ["contract_id", "trade"])


def get_required_contract_trade_for_instrument(
    data: dataBlob, instrument_order: instrumentOrder
) -> list:
    """
    Return the contract to trade for a given instrument

    Depends on roll status and trade vs position:
     - roll_states = ['No_Roll', 'Passive', 'Force', 'Force_Outright', 'Roll_Adjusted']

    If 'No Roll' then trade current contract (also 'No Open', since constraint applied upstream)
    If 'Passive', and no position in current contract: trade next contract
    If 'Passive', and reducing trade which leaves zero or something in current contract: trade current contract
    If 'Passive', and reducing trade which is larger than current contract position: trade current and next contract
    If 'Passive', and increasing trade: trade next contract
    If 'Force' or 'Force Outright' or 'Roll_Adjusted' or 'Close': don't trade


    :param instrument_order:
    :param data: dataBlog
    :return: tuple: list of child orders: each is a tuple: contract str or missing_contract, trade int
    """
    instrument_code = instrument_order.instrument_code
    # TODO log_with_attributes
    log = instrument_order.log_with_attributes(data.log)

    trade = instrument_order.as_single_trade_qty_or_error()
    if trade is missing_order:
        log.critical("Instrument order can't be a spread order")
        return []

    diag_positions = diagPositions(data)

    if diag_positions.is_roll_state_no_roll(
        instrument_code
    ) or diag_positions.is_roll_state_no_open(instrument_code):
        ## trade normally
        ## any increasing trades would have been weeded out earlier by strategy order handler

        return child_order_in_priced_contract_only(
            data=data,
            instrument_order=instrument_order,
            log=log,
        )

    elif diag_positions.is_roll_state_passive(instrument_code):
        # no log as function does it
        return passive_roll_child_order(data=data, instrument_order=instrument_order)

    elif diag_positions.is_roll_state_close(
        instrument_code
    ) or diag_positions.is_roll_state_adjusted(instrument_code):
        ## do nothing
        return []

    elif diag_positions.is_double_sided_trade_roll_state(instrument_code):
        order_reduces_positions = is_order_reducing_order(
            data=data, order=instrument_order
        )
        if order_reduces_positions:
            log.debug(
                "Order %s reduces position, so trading as a passive roll even though roll status is %s"
                % (
                    str(instrument_order),
                    diag_positions.get_roll_state(instrument_code),
                )
            )
            return passive_roll_child_order(
                data=data, instrument_order=instrument_order
            )
        else:
            ## do nothing
            return []

    else:
        log.critical(
            "Roll state %s not understood: can't generate trade for %s"
            % (
                diag_positions.get_name_of_roll_state(instrument_code),
                str(instrument_order),
            )
        )

    return []


def child_order_in_priced_contract_only(  # TODO passed logger instance
    data: dataBlob, instrument_order: instrumentOrder, log
):
    diag_contracts = dataContracts(data)
    instrument_code = instrument_order.instrument_code
    current_contract = diag_contracts.get_priced_contract_id(instrument_code)
    trade = instrument_order.as_single_trade_qty_or_error()
    log.debug(
        "No roll, allocating entire order %s to current contract %s"
        % (str(instrument_order), current_contract)
    )
    return [contractIdAndTrade(current_contract, trade)]


def passive_roll_child_order(
    data: dataBlob,
    instrument_order: instrumentOrder,
) -> list:

    log_attrs = {**instrument_order.log_attributes(), "method": "temp"}
    diag_positions = diagPositions(data)
    instrument_code = instrument_order.instrument_code
    trade = instrument_order.trade

    diag_contracts = dataContracts(data)
    current_contract = diag_contracts.get_priced_contract_id(instrument_code)
    next_contract = diag_contracts.get_forward_contract_id(instrument_code)

    contract = futuresContract(instrument_code, current_contract)

    position_current_contract = int(diag_positions.get_position_for_contract(contract))

    # Break out because so darn complicated
    if position_current_contract == 0:
        # Passive roll and no position in the current contract, start trading
        # the next contract
        data.log.debug(
            "Passive roll handling order %s, no position in current contract, entire trade in next contract %s"
            % (str(instrument_order), next_contract),
            **log_attrs,
        )
        return [contractIdAndTrade(next_contract, trade)]

    # ok still have a position in the current contract
    sign_of_trade = trade.sign_of_single_trade()
    sign_of_position_current_contract = sign(position_current_contract)
    increasing_trade = sign_of_trade == sign_of_position_current_contract
    if increasing_trade:
        # Passive roll and increasing trade
        # Do it all in next contract
        data.log.debug(
            "Passive roll handling order %s, increasing trade, entire trade in next contract %s"
            % (str(instrument_order), next_contract),
            **log_attrs,
        )
        return [contractIdAndTrade(next_contract, trade)]

    # ok a reducing trade
    new_position = position_current_contract + trade.as_single_trade_qty_or_error()
    sign_of_position_is_unchanged = sign(position_current_contract) == sign(
        new_position
    )
    if new_position == 0 or sign_of_position_is_unchanged:
        # A reducing trade that we can do entirely in the current contract
        data.log.debug(
            "Passive roll handling order %s, reducing trade, entire trade in next contract %s"
            % (str(instrument_order), next_contract),
            **log_attrs,
        )
        return [contractIdAndTrade(current_contract, trade)]

    # OKAY to recap: it's a passive roll, but the trade will be split between
    # current and next

    data.log.debug(
        "Passive roll handling order %s, reducing trade, split trade between contract %s and %s"
        % (str(instrument_order), current_contract, next_contract),
        **log_attrs,
    )

    return passive_trade_split_over_two_contracts(
        trade=trade,
        current_contract=current_contract,
        next_contract=next_contract,
        position_current_contract=position_current_contract,
    )


def passive_trade_split_over_two_contracts(
    trade: tradeQuantity,
    position_current_contract: int,
    current_contract: str,
    next_contract: str,
) -> list:
    """
    >>> passive_trade_split_over_two_contracts(5, -2, "a", "b")
    [contractIDAndTrade(contract_id='a', trade=2), contractIDAndTrade(contract_id='b', trade=3)]
    >>> passive_trade_split_over_two_contracts(-5, 2, "a", "b")
    [contractIDAndTrade(contract_id='a', trade=-2), contractIDAndTrade(contract_id='b', trade=-3)]

    :param trade: int
    :param position_current_contract: int
    :param current_contract: str
    :param next_contract: str
    :return: list
    """
    trade_as_int = trade.as_single_trade_qty_or_error()
    trade_in_current_contract_as_int = -position_current_contract
    trade_in_next_contract_as_int = trade_as_int - trade_in_current_contract_as_int

    return [
        contractIdAndTrade(current_contract, trade_in_current_contract_as_int),
        contractIdAndTrade(next_contract, trade_in_next_contract_as_int),
    ]


def list_of_contract_orders_from_list_of_child_date_and_trade(
    instrument_order: instrumentOrder, list_of_child_contract_dates_and_trades: list
) -> listOfOrders:

    list_of_contract_orders = [
        contract_order_for_direct_instrument_child_date_and_trade(
            instrument_order, child_date_and_trade
        )
        for child_date_and_trade in list_of_child_contract_dates_and_trades
    ]

    list_of_contract_orders = listOfOrders(list_of_contract_orders)

    return list_of_contract_orders


def contract_order_for_direct_instrument_child_date_and_trade(
    instrument_order: instrumentOrder, child_date_and_trade: contractIdAndTrade
) -> contractOrder:
    """
    Gets a child contract order from a parent instrument order where the instrument is 'direct'
       eg the instrument name is the same as the instrument traded
       (This will not be the case for inter market orders)

    :param instrument_order: original parent order
    :param child_date_and_trade:
    :return: contractOrder. Fields reference_price, algo_to_use, limit_price will be set later
    """

    child_contract, child_trade = child_date_and_trade
    parent_id = instrument_order.order_id
    strategy = instrument_order.strategy_name
    instrument = instrument_order.instrument_code
    order_type = map_instrument_order_type_to_contract_order_type(
        instrument_order.order_type
    )

    # parent, limit and reference information will be added later
    child_contract_order = contractOrder(
        strategy,
        instrument,
        child_contract,
        child_trade,
        order_type=order_type,
        parent=parent_id,
    )

    return child_contract_order


def map_instrument_order_type_to_contract_order_type(
    instrument_order_type: instrumentOrderType,
) -> contractOrderType:
    # will only work for matching order types eg best, limit, market, panic
    type_string = instrument_order_type.as_string()
    contract_order_type = contractOrderType(type_string)

    return contract_order_type


def intra_market_instrument_child_orders(data, instrument_order):
    """
    Generate child orders for intra-market instrument (not rolls)

    :param data: dataBlob. Required as uses roll data to determine appropriate instrument
    :param instrument_order:
    :return: A list of contractOrders to submit to the stack
    """

    # Get required contracts depending on roll status

    # Get reference price for relevant contract spread

    # Adjust limit price if limit_contracts is different from required
    # contracts

    raise NotImplementedError


def inter_market_instrument_child_orders(data, instrument_order):
    """
    Generate child orders for inter market instrument (not rolls)

    :param data: dataBlob. Required as uses roll data to determine appropriate instrument
    :param instrument_order:
    :return: A list of contractOrders to submit to the stack
    """

    # Get required contracts depending on roll status

    # Get reference price for relevant contract spread

    # Adjust limit price if limit_contracts is different from required
    # contracts

    raise NotImplementedError


def calculate_reference_prices_for_direct_child_orders(
    data: dataBlob,
    instrument_order: instrumentOrder,
    list_of_contract_orders: listOfOrders,
) -> listOfOrders:
    """
    A direct child order only contains one contract id i.e. not an intramarket spread

    :param data:
    :param instrument_order:
    :param list_of_contract_orders:
    :return:
    """
    list_of_contract_orders = [
        add_reference_price_to_a_direct_child_order(data, instrument_order, child_order)
        for child_order in list_of_contract_orders
    ]

    list_of_contract_orders = listOfOrders(list_of_contract_orders)

    return list_of_contract_orders


def add_reference_price_to_a_direct_child_order(
    data: dataBlob, instrument_order: instrumentOrder, child_order: contractOrder
):
    """

    :param data: dataBlob
    :param instrument_order:
    :param child_order: will be modified
    :return: child order
    """

    contract_to_match = instrument_order.reference_contract
    price_to_adjust = instrument_order.reference_price

    if contract_to_match is None or price_to_adjust is None:
        # No reference price so don't bother
        return child_order

    try:
        new_reference_price = calculate_adjusted_price_for_a_direct_child_order(
            data, child_order, contract_to_match, price_to_adjust
        )
    except missingData:
        data.log.warning(
            "Couldn't adjust reference price for order %s child %s going from %s to %s, can't do TCA"
            % (
                str(instrument_order),
                str(child_order),
                contract_to_match,
                child_order.contract_date,
            ),
            **instrument_order.log_attributes(),
            method="temp",
        )
        return child_order

    child_order.reference_price = new_reference_price

    return child_order


def calculate_adjusted_price_for_a_direct_child_order(
    data: dataBlob,
    child_order: contractOrder,
    original_contract_date: str,
    original_price: float,
) -> float:
    """

    :param data:
    :param child_order:
    :param original_contract_date:
    :param original_price:
    :return: float or missing data
    """
    instrument_code = child_order.instrument_code
    try:
        assert not child_order.calendar_spread_order
    except BaseException:
        raise Exception(
            "You have tried to adjust the price for a spread contract order assuming it is a single leg order"
        )

    child_contract_date = child_order.contract_date_key

    adjusted_price = modify_price_when_contract_has_changed(
        data=data,
        instrument_code=instrument_code,
        original_contract_date=original_contract_date,
        new_contract_date=child_contract_date,
        original_price=original_price,
    )

    return adjusted_price


def calculate_limit_prices_for_direct_child_orders(
    data: dataBlob,
    instrument_order: instrumentOrder,
    list_of_contract_orders: listOfOrders,
) -> listOfOrders:
    """
    A direct child order only contains one contract id i.e. not an intramarket spread

    :param data:
    :param instrument_order:
    :param list_of_contract_orders:
    :return: list of contract orders
    """
    list_of_contract_orders = [
        add_limit_price_to_a_direct_child_order(data, instrument_order, child_order)
        for child_order in list_of_contract_orders
    ]

    flag_missing_orders = [
        child_order is missing_order for child_order in list_of_contract_orders
    ]
    if any(flag_missing_orders):
        data.log.critical(
            "Couldn't adjust limit price for at least one child order %s: can't execute any child orders"
            % str(instrument_order),
            **instrument_order.log_attributes(),
            method="temp",
        )
        return listOfOrders([])

    list_of_contract_orders = listOfOrders(list_of_contract_orders)

    return list_of_contract_orders


def add_limit_price_to_a_direct_child_order(
    data: dataBlob, instrument_order: instrumentOrder, child_order: contractOrder
) -> contractOrder:
    """

    :param data: dataBlob
    :param instrument_order:
    :param child_order: will be modified
    :return: float
    """

    contract_to_match = instrument_order.limit_contract
    price_to_adjust = instrument_order.limit_price

    if contract_to_match is None or price_to_adjust is None:
        # No limit price so don't bother
        return child_order

    try:
        new_limit_price = calculate_adjusted_price_for_a_direct_child_order(
            data, child_order, contract_to_match, price_to_adjust
        )
    except missingData:
        # This is a serious problem
        # We can't possibly execute any part of the parent order
        data.log.critical(
            "Couldn't adjust limit price for order %s child %s going from %s to %s"
            % (
                str(instrument_order),
                str(child_order),
                contract_to_match,
                child_order.contract_date,
            ),
            **instrument_order.log_attributes(),
            method="temp",
        )
        return missing_order

    child_order.limit_price = new_limit_price

    return child_order<|MERGE_RESOLUTION|>--- conflicted
+++ resolved
@@ -64,19 +64,12 @@
             self.data, instrument_order
         )
 
-<<<<<<< HEAD
-        self.log.debug(
-            "List of contract orders spawned %s" % str(list_of_contract_orders),
-            **instrument_order.log_attributes(),
-            method="temp",
-        )
-=======
         if len(list_of_contract_orders) > 0:
-            log = instrument_order.log_with_attributes(self.log)
-            log.debug(
-                "List of contract orders spawned %s" % str(list_of_contract_orders)
+            self.log.debug(
+                "List of contract orders spawned %s" % str(list_of_contract_orders),
+                **instrument_order.log_attributes(),
+                method="temp",
             )
->>>>>>> 2f290f64
 
             self.add_children_to_stack_and_child_id_to_parent(
                 self.instrument_stack,
