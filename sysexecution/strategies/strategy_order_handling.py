"""
Called from sysproduction code in a while loop, each time it runs loops over strategies
For each strategy gets the required trades per instrument
It then passes these to the 'virtual' order queue
So called because it deals with instrument level trades, not contract implementation
"""

from sysexecution.orders.named_order_objects import zero_order
from sysdata.data_blob import dataBlob

from sysexecution.orders.list_of_orders import listOfOrders
from sysexecution.orders.instrument_orders import instrumentOrder
from sysexecution.order_stacks.instrument_order_stack import zeroOrderException
from syslogging.logger import *
from sysproduction.data.positions import diagPositions
from sysproduction.data.orders import dataOrders
from sysproduction.data.controls import diagOverrides, dataLocks, dataPositionLimits

name_of_main_generator_method = "get_and_place_orders"


class orderGeneratorForStrategy(object):
    """

    Order generators are strategy specific but have common methods used by the order handler

    """

    def __init__(self, data: dataBlob, strategy_name: str):
        self._strategy_name = strategy_name
        self._data = data
        data_orders = dataOrders(data)
        self._log = data.log
        self._data_orders = data_orders

    @property
    def data(self) -> dataBlob:
        return self._data

    @property
    def strategy_name(self) -> str:
        return self._strategy_name

    @property
    def log(self):
        return self._log

    @property
    def data_orders(self):
        return self._data_orders

    @property
    def order_stack(self):
        return self.data_orders.db_instrument_stack_data

    def get_and_place_orders(self):
        # THIS IS THE MAIN FUNCTION THAT IS RUN
        order_list = self.get_required_orders()
        order_list_with_overrides = self.apply_overrides_and_position_limits(order_list)
        self.submit_order_list(order_list_with_overrides)

    def get_required_orders(self) -> listOfOrders:
        raise Exception(
            "Need to inherit with a specific method for your type of strategy"
        )

    def get_actual_positions_for_strategy(self) -> dict:
        """
        Actual positions held by a strategy

        Useful to know, usually

        :return: dict, keys are instrument codes, values are positions
        """
        data = self.data
        strategy_name = self.strategy_name

        diag_positions = diagPositions(data)
        actual_positions = diag_positions.get_dict_of_actual_positions_for_strategy(
            strategy_name
        )

        return actual_positions

    def apply_overrides_and_position_limits(
        self, order_list: listOfOrders
    ) -> listOfOrders:
        new_order_list = [
            self.apply_overrides_and_position_limits_for_instrument_and_strategy(
                proposed_order
            )
            for proposed_order in order_list
        ]
        new_order_list = listOfOrders(new_order_list)

        return new_order_list

    def apply_overrides_and_position_limits_for_instrument_and_strategy(
        self, proposed_order: instrumentOrder
    ) -> instrumentOrder:
        revised_order = self.apply_overrides_for_instrument_and_strategy(proposed_order)
        new_order = self.adjust_order_for_position_limits(revised_order)

        return new_order

    def apply_overrides_for_instrument_and_strategy(
        self, proposed_order: instrumentOrder
    ) -> instrumentOrder:
        """
        Apply an override to a trade

        :param strategy_name: str
        :param instrument_code: str
        :return: int, updated position
        """

        diag_overrides = diagOverrides(self.data)
        diag_positions = diagPositions(self.data)

        instrument_strategy = proposed_order.instrument_strategy

        original_position = diag_positions.get_current_position_for_instrument_strategy(
            instrument_strategy
        )

        override = diag_overrides.get_cumulative_override_for_instrument_strategy(
            instrument_strategy
        )

        revised_order = override.apply_override(original_position, proposed_order)

        if revised_order.trade != proposed_order.trade:
            self.log.debug(
                "%s trade change from %s to %s because of override %s"
                % (
                    instrument_strategy.key,
                    str(revised_order.trade),
                    str(proposed_order.trade),
                    str(override),
                ),
                **proposed_order.log_attributes(),
                method="temp",
            )

        return revised_order

    def adjust_order_for_position_limits(
        self, order: instrumentOrder
    ) -> instrumentOrder:
<<<<<<< HEAD

        log_attrs = {**order.log_attributes(), "method": "temp"}
=======
        log = order.log_with_attributes(self.log)
>>>>>>> e11c4091

        data_position_limits = dataPositionLimits(self.data)
        new_order = data_position_limits.apply_position_limit_to_order(order)

        if new_order.trade != order.trade:
            if new_order.is_zero_trade():
                ## at position limit, can't do anything
                self.log.warning(
                    "Can't trade at all because of position limits %s" % str(order),
                    **log_attrs,
                )
            else:
                self.log.warning(
                    "Can't do trade of %s because of position limits,instead will do %s"
                    % (str(order), str(new_order.trade)),
                    **log_attrs,
                )

        return new_order

    def submit_order_list(self, order_list: listOfOrders):
        data_lock = dataLocks(self.data)
        for order in order_list:
            # try:
            # we allow existing orders to be modified
            log_attrs = {**order.log_attributes(), "method": "temp"}
            self.log.debug("Required order %s" % str(order), **log_attrs)

            instrument_locked = data_lock.is_instrument_locked(order.instrument_code)
            if instrument_locked:
                self.log.debug("Instrument locked, not submitting", **log_attrs)
                continue
            self.submit_order(order)

    def submit_order(self, order: instrumentOrder):
        log_attrs = {**order.log_attributes(), "method": "temp"}

        try:
            order_id = self.order_stack.put_order_on_stack(order)
            log_attrs[INSTRUMENT_ORDER_ID_LABEL] = order_id
        except zeroOrderException:
            # we checked for zero already, which means that there is an existing order
            # on the stack
            # An existing order of the same size
            self.log.warning(
                "Ignoring new order as either zero size or it replicates an existing "
                "order on the stack",
                **log_attrs,
            )

        else:
            self.log.debug(
                "Added order %s to instrument order stack with order id %d"
                % (str(order), order_id),
                **log_attrs,
            )<|MERGE_RESOLUTION|>--- conflicted
+++ resolved
@@ -147,12 +147,7 @@
     def adjust_order_for_position_limits(
         self, order: instrumentOrder
     ) -> instrumentOrder:
-<<<<<<< HEAD
-
         log_attrs = {**order.log_attributes(), "method": "temp"}
-=======
-        log = order.log_with_attributes(self.log)
->>>>>>> e11c4091
 
         data_position_limits = dataPositionLimits(self.data)
         new_order = data_position_limits.apply_position_limit_to_order(order)
