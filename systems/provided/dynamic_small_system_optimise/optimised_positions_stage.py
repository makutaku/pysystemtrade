import datetime
from copy import copy

import pandas as pd

from sysquant.estimators.stdev_estimator import stdevEstimates
from sysquant.estimators.correlations import (
    correlationEstimate,
)
from sysquant.estimators.covariance import (
    covariance_from_stdev_and_correlation,
)
from syscore.interactive.progress_bar import progressBar
from syscore.constants import arg_not_supplied
from syscore.pandas.find_data import get_row_of_series
from syscore.pandas.strategy_functions import calculate_cost_deflator
from systems.provided.dynamic_small_system_optimise.optimisation import (
    objectiveFunctionForGreedy,
    constraintsForDynamicOpt,
)
from systems.provided.dynamic_small_system_optimise.buffering import (
    speedControlForDynamicOpt,
)

from systems.stage import SystemStage
from systems.system_cache import diagnostic

from systems.portfolio import Portfolios

from sysquant.optimisation.weights import portfolioWeights, seriesOfPortfolioWeights
from sysquant.estimators.covariance import covarianceEstimate
from sysquant.estimators.mean_estimator import meanEstimates


class optimisedPositions(SystemStage):
    @property
    def name(self):
        return "optimisedPositions"

    @diagnostic()
    def get_optimised_weights_df(self) -> seriesOfPortfolioWeights:
        position_df = self.get_optimised_position_df()
        per_contract_value_as_proportion_of_df = (
            self.get_per_contract_value_as_proportion_of_capital_df()
        )

        weights_as_df = position_df * per_contract_value_as_proportion_of_df
        weights = seriesOfPortfolioWeights(weights_as_df)

        return weights

    @diagnostic()
    def get_optimised_position_df(self) -> pd.DataFrame:
        self.log.debug("Optimising positions for small capital: may take a while!")
        common_index = list(self.common_index())
        progress = progressBar(
            len(common_index),
            suffix="Optimising positions",
            show_each_time=True,
            show_timings=True,
        )
        previous_optimal_positions = portfolioWeights.allzeros(self.instrument_list())
        position_list = []
        for relevant_date in common_index:
            # self.log.debug(relevant_date)
            optimal_positions = self.get_optimal_positions_with_fixed_contract_values(
                relevant_date, previous_positions=previous_optimal_positions
            )
            position_list.append(optimal_positions)
            previous_optimal_positions = copy(optimal_positions)
            progress.iterate()
        progress.close()
        position_df = pd.DataFrame(position_list, index=common_index)

        return position_df

    def get_optimal_positions_with_fixed_contract_values(
        self,
        relevant_date: datetime.datetime = arg_not_supplied,
        previous_positions: portfolioWeights = arg_not_supplied,
        maximum_positions: portfolioWeights = arg_not_supplied,
    ) -> portfolioWeights:

        obj_instance = self._get_optimal_positions_objective_instance(
            relevant_date=relevant_date,
            previous_positions=previous_positions,
            maximum_positions=maximum_positions,
        )

        try:
            optimal_positions = obj_instance.optimise_positions()
        except Exception as e:
            msg = "Error %s when optimising at %s with previous positions %s" % (
                str(e),
                str(relevant_date),
                str(previous_positions),
            )
            print(msg)
            return previous_positions

        return optimal_positions

    def _get_optimal_positions_objective_instance(
        self,
        relevant_date: datetime.datetime = arg_not_supplied,
        previous_positions: portfolioWeights = arg_not_supplied,
        maximum_positions: portfolioWeights = arg_not_supplied,
    ) -> objectiveFunctionForGreedy:

        covariance_matrix = self.get_covariance_matrix(relevant_date=relevant_date)

        per_contract_value = self.get_per_contract_value(relevant_date)
        contracts_optimal = self.original_position_contracts_for_relevant_date(
            relevant_date
        )

        costs = self.get_costs_per_contract_as_proportion_of_capital_all_instruments(
            relevant_date
        )
        speed_control = self.get_speed_control()
        constraints = self.get_constraints()

        obj_instance = objectiveFunctionForGreedy(
            contracts_optimal=contracts_optimal,
            covariance_matrix=covariance_matrix,
            per_contract_value=per_contract_value,
            previous_positions=previous_positions,
            costs=costs,
            constraints=constraints,
            maximum_positions=maximum_positions,
            speed_control=speed_control,
        )

        return obj_instance

    def get_constraints(self) -> constraintsForDynamicOpt:
        ## 'reduce only' is as good as do not trade in backtesting
        ## but we use this rather than 'don't trade' for consistency with production
        reduce_only_keys = self.get_reduce_only_instruments()
        long_only_keys = self.get_long_only_instruments()

        return constraintsForDynamicOpt(
            reduce_only_keys=reduce_only_keys, long_only_keys=long_only_keys
        )

    def get_reduce_only_instruments(self) -> list:
        reduce_only_keys = self.parent.get_list_of_markets_not_trading_but_with_data()

        return reduce_only_keys

    def get_long_only_instruments(self) -> list:
<<<<<<< HEAD
        long_only_keys = (
            self.config.get_element_or_default("long_only_instruments_DO_ONLY", []),
        )[
            0
        ]  ## can't stop black wrapping in brackets producing a tuple
=======
        long_only_keys = self.config.get_element_or_default("long_only_instruments_DO_ONLY", [])  # fmt: skip
>>>>>>> 11ec3a99

        return long_only_keys

    def get_speed_control(self):
        small_config = self.config.small_system
        trade_shadow_cost = small_config["shadow_cost"]
        tracking_error_buffer = small_config["tracking_error_buffer"]

        speed_control = speedControlForDynamicOpt(
            trade_shadow_cost=trade_shadow_cost,
            tracking_error_buffer=tracking_error_buffer,
        )

        return speed_control

    ## COSTS
    @diagnostic()
    def get_costs_per_contract_as_proportion_of_capital_all_instruments(
        self, relevant_date: arg_not_supplied
    ) -> meanEstimates:
        instrument_list = self.instrument_list()
        costs = dict(
            [
                (
                    instrument_code,
                    self.get_cost_per_contract_as_proportion_of_capital_on_date(
                        instrument_code, relevant_date=relevant_date
                    ),
                )
                for instrument_code in instrument_list
            ]
        )

        costs = meanEstimates(costs)

        return costs

    def get_cost_per_contract_as_proportion_of_capital_on_date(
        self, instrument_code, relevant_date: datetime.datetime = arg_not_supplied
    ) -> float:
        cost_deflator = self.get_cost_deflator_on_date(
            instrument_code, relevant_date=relevant_date
        )
        cost_per_notional_weight_as_proportion_of_capital = (
            self.get_cost_per_notional_weight_as_proportion_of_capital(instrument_code)
        )
        deflated_cost = (
            cost_per_notional_weight_as_proportion_of_capital * cost_deflator
        )

        return deflated_cost

    def get_cost_deflator_on_date(
        self, instrument_code: str, relevant_date: datetime.datetime = arg_not_supplied
    ) -> float:
        deflator = self.get_cost_deflator(instrument_code)

        return get_row_of_series(deflator, relevant_date)

    @diagnostic()
    def get_cost_deflator(self, instrument_code: str):
        price = self.get_raw_price(instrument_code)
        deflator = calculate_cost_deflator(price)
        deflator = deflator.reindex(self.common_index()).ffill()
        deflator[deflator.isna()] = 10000.0

        return deflator

    @diagnostic()
    def get_cost_per_notional_weight_as_proportion_of_capital(
        self, instrument_code
    ) -> float:
        cost_per_contract = self.get_cost_per_contract_in_base_ccy(instrument_code)
        cost_multiplier = self.cost_multiplier()
        notional_value_per_contract_as_proportion_of_capital = (
            self.get_current_contract_value_as_proportion_of_capital_for_instrument(
                instrument_code
            )
        )
        capital = self.get_trading_capital()
        cost_per_notional_weight_as_proportion_of_capital = calculate_cost_per_notional_weight_as_proportion_of_capital(
            cost_per_contract=cost_per_contract,
            cost_multiplier=cost_multiplier,
            notional_value_per_contract_as_proportion_of_capital=notional_value_per_contract_as_proportion_of_capital,
            capital=capital,
        )

        return cost_per_notional_weight_as_proportion_of_capital

    def cost_multiplier(self) -> float:
        cost_multiplier = float(self.config.small_system["cost_multiplier"])
        return cost_multiplier

    def get_cost_per_contract_in_base_ccy(self, instrument_code: str) -> float:
        raw_cost_data = self.get_raw_cost_data(instrument_code)
        multiplier = self.get_contract_multiplier(instrument_code)
        last_price = self.get_final_price(instrument_code)
        fx_rate = self.get_last_fx_rate(instrument_code)

        cost_in_instr_ccy = raw_cost_data.calculate_cost_instrument_currency(
            1.0, multiplier, last_price
        )
        cost_in_base_ccy = fx_rate * cost_in_instr_ccy

        return cost_in_base_ccy

    def get_final_price(self, instrument_code: str) -> float:
        return self.get_raw_price(instrument_code).ffill().iloc[-1]

    def get_last_fx_rate(self, instrument_code: str) -> float:
        return self.get_fx_rate(instrument_code).ffill().iloc[-1]

    ## INPUTS FROM OTHER STAGES

    def get_covariance_matrix(
        self, relevant_date: datetime.datetime = arg_not_supplied
    ) -> covarianceEstimate:

        correlation_estimate = self.get_correlation_matrix(relevant_date=relevant_date)

        stdev_estimate = self.get_stdev_estimate(relevant_date=relevant_date)

        covariance = covariance_from_stdev_and_correlation(
            correlation_estimate, stdev_estimate
        )

        return covariance

    def get_correlation_matrix(
        self, relevant_date: datetime.datetime = arg_not_supplied
    ) -> correlationEstimate:

        corr_matrix = self.portfolio_stage.get_correlation_matrix(
            relevant_date=relevant_date
        )
        corr_matrix = copy(
            corr_matrix.shrink_to_offdiag(
                shrinkage_corr=self.correlation_shrinkage, offdiag=0.0
            )
        )

        return corr_matrix

    @property
    def correlation_shrinkage(self) -> float:
        correlation_shrinkage = float(
            self.config.small_system["shrink_instrument_returns_correlation"]
        )
        return correlation_shrinkage

    def get_stdev_estimate(
        self, relevant_date: datetime.datetime = arg_not_supplied
    ) -> stdevEstimates:

        return self.portfolio_stage.get_stdev_estimate(relevant_date=relevant_date)

    def get_per_contract_value(
        self, relevant_date: datetime.datetime = arg_not_supplied
    ):
        return self.portfolio_stage.get_per_contract_value(relevant_date)

    def get_current_contract_value_as_proportion_of_capital_for_instrument(
        self, instrument_code: str
    ) -> float:

        value_as_ts = (
            self.get_contract_ts_value_as_proportion_of_capital_for_instrument(
                instrument_code
            )
        )
        return value_as_ts.ffill().iloc[-1]

    def get_contract_ts_value_as_proportion_of_capital_for_instrument(
        self, instrument_code: str
    ) -> pd.Series:

        return self.portfolio_stage.get_per_contract_value_as_proportion_of_capital(
            instrument_code
        )

    def get_per_contract_value_as_proportion_of_capital_df(self) -> pd.DataFrame:
        return self.portfolio_stage.get_per_contract_value_as_proportion_of_capital_df()

    def instrument_list(self) -> list:
        return self.parent.get_instrument_list()

    def get_instrument_weights(self) -> pd.DataFrame:
        return self.portfolio_stage.get_instrument_weights()

    def common_index(self):
        return self.portfolio_stage.common_index()

    def original_position_contracts_for_relevant_date(
        self, relevant_date: datetime.datetime = arg_not_supplied
    ):
        return self.portfolio_stage.get_position_contracts_for_relevant_date(
            relevant_date
        )

    def get_raw_cost_data(self, instrument_code: str):
        return self.accounts_stage().get_raw_cost_data(instrument_code)

    def get_contract_multiplier(self, instrument_code: str) -> float:
        return float(self.data.get_value_of_block_price_move(instrument_code))

    def get_raw_price(self, instrument_code: str) -> pd.Series:
        return self.data.get_raw_price(instrument_code)

    def get_fx_rate(self, instrument_code: str) -> pd.Series:
        return self.position_size_stage.get_fx_rate(instrument_code)

    def get_trading_capital(self) -> float:
        return self.position_size_stage.get_notional_trading_capital()

    ## STAGE POINTERS
    def accounts_stage(self):
        return self.parent.accounts

    @property
    def position_size_stage(self):
        return self.parent.positionSize

    @property
    def portfolio_stage(self) -> Portfolios:
        return self.parent.portfolio

    @property
    def forecast_scaling_stage(self):
        return self.parent.forecastScaleCap

    @property
    def data(self):
        return self.parent.data

    @property
    def config(self):
        return self.parent.config


def calculate_cost_per_notional_weight_as_proportion_of_capital(
    notional_value_per_contract_as_proportion_of_capital: float,
    cost_per_contract: float,
    capital: float,
    cost_multiplier: float = 1.0,
) -> float:

    dollar_cost = (
        cost_multiplier
        * cost_per_contract
        / notional_value_per_contract_as_proportion_of_capital
    )

    return dollar_cost / capital<|MERGE_RESOLUTION|>--- conflicted
+++ resolved
@@ -149,15 +149,7 @@
         return reduce_only_keys
 
     def get_long_only_instruments(self) -> list:
-<<<<<<< HEAD
-        long_only_keys = (
-            self.config.get_element_or_default("long_only_instruments_DO_ONLY", []),
-        )[
-            0
-        ]  ## can't stop black wrapping in brackets producing a tuple
-=======
         long_only_keys = self.config.get_element_or_default("long_only_instruments_DO_ONLY", [])  # fmt: skip
->>>>>>> 11ec3a99
 
         return long_only_keys
 
